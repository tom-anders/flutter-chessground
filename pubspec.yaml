--- conflicted
+++ resolved
@@ -23,7 +23,6 @@
 
 flutter:
   assets:
-<<<<<<< HEAD
     - lib/piece_sets/alpha/
     - lib/piece_sets/anarcandy/
     - lib/piece_sets/california/
@@ -56,7 +55,4 @@
     - lib/piece_sets/spatial/
     - lib/piece_sets/staunty/
     - lib/piece_sets/tatiana/
-=======
-    - lib/piece_sets/merida/
-    - lib/boards/
->>>>>>> 5317a20f
+    - lib/boards/