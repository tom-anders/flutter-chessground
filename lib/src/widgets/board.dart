import 'dart:async';
import 'package:chessground/src/widgets/geometry.dart';
import 'package:dartchess/dartchess.dart';
import 'package:flutter/gestures.dart';
import 'package:flutter/widgets.dart';
import 'package:fast_immutable_collections/fast_immutable_collections.dart';

import 'piece.dart';
import 'highlight.dart';
import 'positioned_square.dart';
import 'animation.dart';
import 'promotion.dart';
import 'shape.dart';
import 'board_annotation.dart';
import '../models.dart';
import '../fen.dart';
import '../premove.dart';
import '../board_settings.dart';

/// Number of logical pixels that have to be dragged before a drag starts.
const double _kDragDistanceThreshold = 3.0;

const _kCancelShapesDoubleTapDelay = Duration(milliseconds: 200);

/// A chessboard widget.
///
/// This widget can be used to display a static board or a full interactive board.
class Chessboard extends StatefulWidget with ChessboardGeometry {
  /// Creates a new chessboard widget with interactive pieces.
  ///
  /// Provide a [game] state to enable interaction with the board.
  /// The [fen] string should be updated when the position changes.
  const Chessboard({
    super.key,
    required this.size,
    this.settings = const ChessboardSettings(),
    required this.orientation,
    required this.fen,
    this.opponentsPiecesUpsideDown = false,
    this.lastMove,
    required this.game,
    this.shapes,
    this.annotations,
  });

  /// Creates a new chessboard widget with fixed pieces.
  ///
  /// Provide a [fen] string to describe the position of the pieces on the board.
  /// Pieces will be animated when the position changes.
  const Chessboard.fixed({
    super.key,
    required this.size,
    this.settings = const ChessboardSettings(),
    required this.orientation,
    required this.fen,
    this.lastMove,
    this.shapes,
    this.annotations,
  })  : game = null,
        opponentsPiecesUpsideDown = false;

  /// Size of the board in logical pixels.
  @override
  final double size;

  /// Side by which the board is oriented.
  @override
  final Side orientation;

  /// Settings that control the theme and behavior of the board.
  final ChessboardSettings settings;

  /// If `true` the opponent`s pieces are displayed rotated by 180 degrees.
  final bool opponentsPiecesUpsideDown;

  /// FEN string describing the position of the board.
  final String fen;

  /// Last move played, used to highlight corresponding squares.
  final Move? lastMove;

  /// Game state of the board.
  ///
  /// If `null`, the board cannot be interacted with.
  final GameData? game;

  /// Optional set of [Shape] to be drawn on the board.
  final ISet<Shape>? shapes;

  /// Move annotations to be displayed on the board.
  final IMap<Square, Annotation>? annotations;

  @override
  // ignore: library_private_types_in_public_api
  _BoardState createState() => _BoardState();
}

class _BoardState extends State<Chessboard> {
  /// Pieces on the board.
  Pieces pieces = {};

  /// Pieces that are currently being translated from one square to another.
  ///
  /// The key is the target square of the piece.
  Map<Square, ({Piece piece, Square from})> translatingPieces = {};

  /// Pieces that are currently fading out.
  Map<Square, Piece> fadingPieces = {};

  /// Currently selected square.
  Square? selected;

  /// Last move that was played using drag and drop.
  NormalMove? _lastDrop;

  /// Squares that the selected piece can premove to.
  Set<Square>? _premoveDests;

  /// Whether the selected piece should be deselected on the next tap up event.
  ///
  /// This is used to prevent the deselection of a piece when the user drags it,
  /// but to allow the deselection when the user taps on the selected piece.
  bool _shouldDeselectOnTapUp = false;

  /// Whether the premove should be canceled on the next tap up event.
  ///
  /// This is used to prevent the premove from being canceled when the user drags
  /// a piece, but to allow the cancelation when the user taps on the origin square of the premove.
  bool _shouldCancelPremoveOnTapUp = false;

  /// Avatar for the piece that is currently being dragged.
  _DragAvatar? _dragAvatar;

  /// Once a piece is dragged, holds the square id of the piece.
  Square? _draggedPieceSquare;

  /// Current pointer down event.
  ///
  /// This field is reset to null when the pointer is released (up or cancel).
  ///
  /// This is used to track board gestures, the pointer that started the drag,
  /// and to prevent other pointers from starting a drag while a piece is being
  /// dragged.
  ///
  /// Other simultaneous pointer events are ignored and will cancel the current
  /// gesture.
  PointerDownEvent? _currentPointerDownEvent;

  /// Current render box during drag.
  // ignore: use_late_for_private_fields_and_variables
  RenderBox? _renderBox;

  /// Pointer event that started the draw mode lock.
  ///
  /// This is used to switch to draw mode when the user holds the pointer to an
  /// empty square, while drawing a shape with another finger at the same time.
  PointerEvent? _drawModeLockOrigin;

  /// Pointer event that started the shape drawing.
  PointerEvent? _drawOrigin;

  /// Double tap detection timer, used to cancel the shapes being drawn.
  Timer? _cancelShapesDoubleTapTimer;

  /// Avatar of the shape being drawn.
  Shape? _shapeAvatar;

  @override
  Widget build(BuildContext context) {
    final colorScheme = widget.settings.colorScheme;
    final ISet<Square> moveDests = widget.settings.showValidMoves &&
            selected != null &&
            widget.game?.validMoves != null
        ? widget.game?.validMoves[selected!] ?? _emptyValidMoves
        : _emptyValidMoves;
    final Set<Square> premoveDests =
        widget.settings.showValidMoves ? _premoveDests ?? {} : {};
    final shapes = widget.shapes ?? _emptyShapes;
    final annotations = widget.annotations ?? _emptyAnnotations;
    final checkSquare = widget.game?.isCheck == true ? _getKingSquare() : null;
    final premove = widget.game?.premovable?.premove;

    final background = widget.settings.enableCoordinates
        ? widget.orientation == Side.white
            ? colorScheme.whiteCoordBackground
            : colorScheme.blackCoordBackground
        : colorScheme.background;

    final List<Widget> highlightedBackground = [
      SizedBox.square(
        key: const ValueKey('board-background'),
        dimension: widget.size,
        child: background,
      ),
      if (widget.settings.showLastMove && widget.lastMove != null)
        for (final square in widget.lastMove!.squares)
          if (premove == null || !premove.hasSquare(square))
            PositionedSquare(
              key: ValueKey('${square.name}-lastMove'),
              size: widget.size,
              orientation: widget.orientation,
              square: square,
              child: SquareHighlight(details: colorScheme.lastMove),
            ),
      if (premove != null &&
          widget.game?.playerSide.name == widget.game?.sideToMove.opposite.name)
        for (final square in premove.squares)
          PositionedSquare(
            key: ValueKey('${square.name}-premove'),
            size: widget.size,
            orientation: widget.orientation,
            square: square,
            child: SquareHighlight(
              details: HighlightDetails(solidColor: colorScheme.validPremoves),
            ),
          ),
      if (selected != null)
        PositionedSquare(
          key: ValueKey('${selected!.name}-selected'),
          size: widget.size,
          orientation: widget.orientation,
          square: selected!,
          child: SquareHighlight(details: colorScheme.selected),
        ),
      for (final dest in moveDests)
        PositionedSquare(
          key: ValueKey('${dest.name}-dest'),
          size: widget.size,
          orientation: widget.orientation,
          square: dest,
          child: ValidMoveHighlight(
            size: widget.squareSize,
            color: colorScheme.validMoves,
            occupied: pieces.containsKey(dest),
          ),
        ),
      for (final dest in premoveDests)
        PositionedSquare(
          key: ValueKey('${dest.name}-premove-dest'),
          size: widget.size,
          orientation: widget.orientation,
          square: dest,
          child: ValidMoveHighlight(
            size: widget.squareSize,
            color: colorScheme.validPremoves,
            occupied: pieces.containsKey(dest),
          ),
        ),
      if (checkSquare != null)
        PositionedSquare(
          key: ValueKey('${checkSquare.name}-check'),
          size: widget.size,
          orientation: widget.orientation,
          square: checkSquare,
          child: CheckHighlight(size: widget.squareSize),
        ),
    ];

    final List<Widget> objects = [
      for (final entry in fadingPieces.entries)
        PositionedSquare(
          key: ValueKey('${entry.key.name}-${entry.value}-fading'),
          size: widget.size,
          orientation: widget.orientation,
          square: entry.key,
          child: AnimatedPieceFadeOut(
            duration: widget.settings.animationDuration,
            piece: entry.value,
            size: widget.squareSize,
            pieceAssets: widget.settings.pieceAssets,
            blindfoldMode: widget.settings.blindfoldMode,
            upsideDown: _isUpsideDown(entry.value.color),
            onComplete: () {
              setState(() {
                fadingPieces.remove(entry.key);
              });
            },
          ),
        ),
      for (final entry in pieces.entries)
        if (!translatingPieces.containsKey(entry.key) &&
            entry.key != _draggedPieceSquare &&
            entry.key != widget.game?.promotionMove?.from)
          PositionedSquare(
            key: ValueKey('${entry.key.name}-${entry.value}'),
            size: widget.size,
            orientation: widget.orientation,
            square: entry.key,
            child: PieceWidget(
              piece: entry.value,
              size: widget.squareSize,
              pieceAssets: widget.settings.pieceAssets,
              blindfoldMode: widget.settings.blindfoldMode,
              upsideDown: _isUpsideDown(entry.value.color),
            ),
          ),
      for (final entry in translatingPieces.entries)
        PositionedSquare(
          key: ValueKey('${entry.key.name}-${entry.value.piece}-translating'),
          size: widget.size,
          orientation: widget.orientation,
          square: entry.key,
          child: AnimatedPieceTranslation(
            fromSquare: entry.value.from,
            toSquare: entry.key,
            orientation: widget.orientation,
            duration: widget.settings.animationDuration,
            onComplete: () {
              setState(() {
                translatingPieces.remove(entry.key);
              });
            },
            child: PieceWidget(
              piece: entry.value.piece,
              size: widget.squareSize,
              pieceAssets: widget.settings.pieceAssets,
              blindfoldMode: widget.settings.blindfoldMode,
<<<<<<< HEAD
              upsideDown: _isUpsideDown(entry.value.piece),
=======
              upsideDown: _isUpsideDown(entry.value.from.$1.color),
>>>>>>> e39c440e
            ),
          ),
        ),
      for (final entry in annotations.entries)
        BoardAnnotation(
          key: ValueKey(
            '${entry.key.name}-${entry.value.symbol}-${entry.value.color}',
          ),
          size: widget.size,
          orientation: widget.orientation,
          square: entry.key,
          annotation: entry.value,
        ),
      for (final shape in shapes)
        ShapeWidget(
          shape: shape,
          size: widget.size,
          orientation: widget.orientation,
        ),
      if (_shapeAvatar != null)
        ShapeWidget(
          shape: _shapeAvatar!,
          size: widget.size,
          orientation: widget.orientation,
        ),
    ];

    final interactable =
        (widget.game != null && widget.game!.playerSide != PlayerSide.none) ||
            widget.settings.drawShape.enable;

    return Listener(
      onPointerDown: interactable ? _onPointerDown : null,
      onPointerMove: interactable ? _onPointerMove : null,
      onPointerUp: interactable ? _onPointerUp : null,
      onPointerCancel: interactable ? _onPointerCancel : null,
      child: SizedBox.square(
        dimension: widget.size,
        child: Stack(
          clipBehavior: Clip.none,
          children: [
            if (widget.settings.boxShadow.isNotEmpty ||
                widget.settings.borderRadius != BorderRadius.zero)
              Container(
                key: const ValueKey('background-container'),
                clipBehavior: Clip.hardEdge,
                decoration: BoxDecoration(
                  borderRadius: widget.settings.borderRadius,
                  boxShadow: widget.settings.boxShadow,
                ),
                child: Stack(children: highlightedBackground),
              )
            else
              ...highlightedBackground,
            ...objects,
            if (widget.game?.promotionMove != null)
              PromotionSelector(
                pieceAssets: widget.settings.pieceAssets,
                move: widget.game!.promotionMove!,
                size: widget.size,
<<<<<<< HEAD
                color: widget.game!.sideToMove,
                orientation: widget.orientation,
                piecesUpsideDown: widget.opponentsPiecesUpsideDown &&
                    widget.game?.sideToMove != widget.orientation,
                onSelect: widget.game!.onPromotionSelection,
                onCancel: () {
                  widget.game!.onPromotionSelection(null);
                },
=======
                color: widget.state.sideToMove!,
                orientation: widget.state.orientation,
                piecesUpsideDown: _isUpsideDown(widget.state.sideToMove!),
                onSelect: _onPromotionSelect,
                onCancel: _onPromotionCancel,
>>>>>>> e39c440e
              ),
          ],
        ),
      ),
    );
  }

  @override
  void initState() {
    super.initState();
    pieces = readFen(widget.fen);
  }

  @override
  void dispose() {
    super.dispose();
    _dragAvatar?.cancel();
  }

  @override
  void didUpdateWidget(Chessboard oldBoard) {
    super.didUpdateWidget(oldBoard);
    if (oldBoard.settings.drawShape.enable &&
        !widget.settings.drawShape.enable) {
      _drawModeLockOrigin = null;
      _drawOrigin = null;
      _shapeAvatar = null;
    }
    if (widget.game?.playerSide == PlayerSide.none) {
      _currentPointerDownEvent = null;
      _dragAvatar?.cancel();
      _dragAvatar = null;
      _draggedPieceSquare = null;
      selected = null;
      _premoveDests = null;
    }
    if (oldBoard.game?.sideToMove != widget.game?.sideToMove) {
      _premoveDests = null;
    }
    if (oldBoard.fen == widget.fen) {
      _lastDrop = null;
      // as long as the fen is the same as before let's keep animations
      return;
    }

    final newPieces = readFen(widget.fen);

    if (widget.settings.animationDuration > Duration.zero) {
      _preparePieceAnimations(newPieces);
    }

    _lastDrop = null;
    pieces = newPieces;
  }

  /// Detects pieces that changed squares and prepares animations for them.
  void _preparePieceAnimations(Pieces newPieces) {
    final List<(Piece, Square)> newOnSquare = [];
    final List<(Piece, Square)> missingOnSquare = [];
    final Set<Square> animatedOrigins = {};
    for (final s in Square.values) {
      if (s == _lastDrop?.from || s == _lastDrop?.to) {
        continue;
      }
      final oldP = pieces[s];
      final newP = newPieces[s];
      if (newP != null) {
        if (oldP != null) {
          if (newP != oldP) {
            missingOnSquare.add((oldP, s));
            newOnSquare.add((newP, s));
          }
        } else {
          newOnSquare.add((newP, s));
        }
      } else if (oldP != null) {
        missingOnSquare.add((oldP, s));
      }
    }
    for (final (newPiece, newPieceSquare) in newOnSquare) {
      // find the closest square that the piece was on before
      final fromSquare = _closestSquare(
        newPieceSquare,
        missingOnSquare.where((m) => m.$1 == newPiece).map((e) => e.$2),
      );
      if (fromSquare != null) {
        translatingPieces[newPieceSquare] = (piece: newPiece, from: fromSquare);
        animatedOrigins.add(fromSquare);
      }
    }
    for (final (missingPiece, missingPieceSquare) in missingOnSquare) {
      if (!animatedOrigins.contains(missingPieceSquare)) {
        fadingPieces[missingPieceSquare] = missingPiece;
      }
    }
  }

  Square? _getKingSquare() {
    for (final square in pieces.keys) {
      if (pieces[square]!.color == widget.game?.sideToMove &&
          pieces[square]!.role == Role.king) {
        return square;
      }
    }
    return null;
  }

  /// Returns the position of the square target during drag as a global offset.
  Offset? _squareTargetGlobalOffset(Offset localPosition, RenderBox box) {
    final square = widget.offsetSquare(localPosition);
    if (square == null) return null;
    final localOffset = widget.squareOffset(square);
    final tmpOffset = box.localToGlobal(localOffset);
    return Offset(
      tmpOffset.dx - widget.squareSize / 2,
      tmpOffset.dy - widget.squareSize / 2,
    );
  }

  void _onPointerDown(PointerDownEvent details) {
    if (details.buttons != kPrimaryButton) return;

    final square = widget.offsetSquare(details.localPosition);
    if (square == null) return;

    final Piece? piece = pieces[square];

    if (widget.settings.drawShape.enable) {
      if (_drawModeLockOrigin == null) {
        if (piece == null) {
          // Sets a lock to the draw mode if the user holds the pointer to an
          // empty square
          _drawModeLockOrigin = details;

          // double tap on empty square to clear shapes
          if (_cancelShapesDoubleTapTimer != null) {
            widget.settings.drawShape.onClearShapes?.call();
            _cancelShapesDoubleTapTimer?.cancel();
            _cancelShapesDoubleTapTimer = null;
          } else {
            _cancelShapesDoubleTapTimer =
                Timer(_kCancelShapesDoubleTapDelay, () {
              _cancelShapesDoubleTapTimer = null;
            });
          }
        }
        // selecting a piece to move should clear shapes
        else if (_isMovable(piece) || _isPremovable(piece)) {
          _cancelShapesDoubleTapTimer?.cancel();
          widget.settings.drawShape.onClearShapes?.call();
        }
      }

      // draw mode takes priority over play mode when the draw mode lock is set
      else if (_drawModeLockOrigin!.pointer != details.pointer) {
        _drawOrigin = details;
        setState(() {
          _shapeAvatar = Circle(
            color: widget.settings.drawShape.newShapeColor,
            orig: square,
            scale: 0.80,
          );
        });
        return;
      }
    }

    if (widget.game?.playerSide == PlayerSide.none) return;

    // From here on, we only allow 1 pointer to interact with the board. Other
    // pointers will cancel any current gesture.
    if (_currentPointerDownEvent != null) {
      _cancelGesture();
      return;
    }

    // keep a reference to the current pointer down event to handle simultaneous
    // pointer events
    _currentPointerDownEvent = details;

    // a piece was selected and the user taps on a different square:
    // - try to move the piece to the target square
    // - if the move was not possible but there is a movable piece under the
    // target square, select it
    if (selected != null && square != selected) {
      final couldMove = _tryMoveOrPremoveTo(square);
      if (!couldMove && _isMovable(piece)) {
        setState(() {
          selected = square;
        });
      } else {
        setState(() {
          selected = null;
          _premoveDests = null;
        });
      }
    }
    // the selected piece is touched again:
    // - deselect the piece on the next tap up event (as we don't want to deselect
    // the piece when the user drags it)
    else if (selected == square) {
      _shouldDeselectOnTapUp = true;
    }
    // no piece was selected yet and a movable piece is touched:
    // - select the piece
    else if (_isMovable(piece)) {
      setState(() {
        selected = square;
      });
    }
    // no piece was selected yet and a premovable piece is touched:
    // - select the piece
    // - make the premove destinations
    else if (_isPremovable(piece)) {
      setState(() {
        selected = square;
        _premoveDests = premovesOf(
          square,
          pieces,
          canCastle: widget.settings.enablePremoveCastling,
        );
      });
    }
    // pointer down on empty square:
    // - cancel premove
    // - unselect piece
    else if (widget.game?.premovable?.premove != null) {
      widget.game?.premovable?.onSetPremove.call(null);
      setState(() {
        selected = null;
        _premoveDests = null;
      });
    }

    // there is a premove set from the touched square:
    // - cancel the premove on the next tap up event
    if (widget.game?.premovable?.premove != null &&
        widget.game?.premovable?.premove!.from == square) {
      _shouldCancelPremoveOnTapUp = true;
    }

    // prevent moving the piece by 2 taps when the piece shift method is drag only
    if (widget.settings.pieceShiftMethod == PieceShiftMethod.drag) {
      _shouldDeselectOnTapUp = true;
    }
  }

  void _onPointerMove(PointerMoveEvent details) {
    if (details.buttons != kPrimaryButton) return;

    // draw mode takes priority over play mode when the draw mode lock is set
    if (_shapeAvatar != null &&
        _drawOrigin != null &&
        _drawOrigin!.pointer == details.pointer) {
      final distance = (details.position - _drawOrigin!.position).distance;
      if (distance > _kDragDistanceThreshold) {
        final square = widget.offsetSquare(details.localPosition);
        if (square == null) return;
        setState(() {
          _shapeAvatar = _shapeAvatar!.newDest(square);
        });
      }
    }

    if (_currentPointerDownEvent == null ||
        _currentPointerDownEvent!.pointer != details.pointer ||
        widget.settings.pieceShiftMethod == PieceShiftMethod.tapTwoSquares) {
      return;
    }

    final distance =
        (details.position - _currentPointerDownEvent!.position).distance;
    if (_dragAvatar == null && distance > _kDragDistanceThreshold) {
      _onDragStart(_currentPointerDownEvent!);
    }

    _dragAvatar?.update(details);
    _dragAvatar?.updateSquareTarget(
      _squareTargetGlobalOffset(details.localPosition, _renderBox!),
    );
  }

  void _onPointerUp(PointerUpEvent details) {
    if (_drawModeLockOrigin != null &&
        _drawModeLockOrigin!.pointer == details.pointer) {
      _drawModeLockOrigin = null;
    } else if (_shapeAvatar != null &&
        _drawOrigin != null &&
        _drawOrigin!.pointer == details.pointer) {
      widget.settings.drawShape.onCompleteShape
          ?.call(_shapeAvatar!.withScale(1.0));
      setState(() {
        _shapeAvatar = null;
      });
      _drawOrigin = null;
      return;
    }

    if (_currentPointerDownEvent == null ||
        _currentPointerDownEvent!.pointer != details.pointer) return;

    final square = widget.offsetSquare(details.localPosition);

    if (_dragAvatar != null) {
      // if the user drags a piece to a square, try to move the piece to the
      // target square
      if (square != null && square != selected) {
        final couldMove = _tryMoveOrPremoveTo(square, drop: true);
        // if the premove was not possible, cancel the current premove
        if (!couldMove && widget.game?.premovable?.premove != null) {
          widget.game?.premovable?.onSetPremove.call(null);
        }
      }
      // if the user drags a piece to an empty square, cancel the premove
      else if (widget.game?.premovable?.premove != null) {
        widget.game?.premovable?.onSetPremove.call(null);
      }
      _onDragEnd();
      setState(() {
        _draggedPieceSquare = null;
        selected = null;
        _premoveDests = null;
      });
    } else if (selected != null) {
      if (square == selected && _shouldDeselectOnTapUp) {
        _shouldDeselectOnTapUp = false;
        setState(() {
          selected = null;
          _premoveDests = null;
        });
      }
    }

    // cancel premove if the user taps on the origin square of the premove
    if (_shouldCancelPremoveOnTapUp &&
        widget.game?.premovable?.premove != null &&
        widget.game?.premovable?.premove!.from == square) {
      _shouldCancelPremoveOnTapUp = false;
      widget.game?.premovable?.onSetPremove.call(null);
    }

    _shouldDeselectOnTapUp = false;
    _shouldCancelPremoveOnTapUp = false;
    _currentPointerDownEvent = null;
  }

  void _onPointerCancel(PointerCancelEvent details) {
    if (_drawModeLockOrigin != null &&
        _drawModeLockOrigin!.pointer == details.pointer) {
      _drawModeLockOrigin = null;
    } else if (_shapeAvatar != null &&
        _drawOrigin != null &&
        _drawOrigin!.pointer == details.pointer) {
      setState(() {
        _shapeAvatar = null;
      });
      _drawOrigin = null;
      return;
    }

    if (_currentPointerDownEvent == null ||
        _currentPointerDownEvent!.pointer != details.pointer) return;

    _onDragEnd();
    setState(() {
      _draggedPieceSquare = null;
    });
    _currentPointerDownEvent = null;
    _shouldCancelPremoveOnTapUp = false;
    _shouldDeselectOnTapUp = false;
  }

  void _onDragStart(PointerEvent origin) {
    final square = widget.offsetSquare(origin.localPosition);
    final piece = square != null ? pieces[square] : null;
    final feedbackSize = widget.squareSize * widget.settings.dragFeedbackScale;
    if (square != null &&
        piece != null &&
        (_isMovable(piece) || _isPremovable(piece))) {
      setState(() {
        _draggedPieceSquare = square;
      });
      _renderBox ??= context.findRenderObject()! as RenderBox;

      final dragFeedbackOffsetY = (_isUpsideDown(piece.color) ? -1 : 1) *
          widget.settings.dragFeedbackOffset.dy;

      _dragAvatar = _DragAvatar(
        overlayState: Overlay.of(context, debugRequiredFor: widget),
        initialPosition: origin.position,
        initialTargetPosition:
            _squareTargetGlobalOffset(origin.localPosition, _renderBox!),
        squareTargetFeedback: Container(
          width: widget.squareSize * 2,
          height: widget.squareSize * 2,
          decoration: const BoxDecoration(
            color: Color(0x33000000),
            shape: BoxShape.circle,
          ),
        ),
        pieceFeedback: Transform.translate(
          offset: Offset(
            ((widget.settings.dragFeedbackOffset.dx - 1) * feedbackSize) / 2,
            ((dragFeedbackOffsetY - 1) * feedbackSize) / 2,
          ),
          child: PieceWidget(
            piece: piece,
            size: feedbackSize,
            pieceAssets: widget.settings.pieceAssets,
            blindfoldMode: widget.settings.blindfoldMode,
            upsideDown: _isUpsideDown(piece.color),
          ),
        ),
      );
    }
  }

  void _onDragEnd() {
    _dragAvatar?.end();
    _dragAvatar = null;
    _renderBox = null;
  }

  /// Cancels the current gesture and stops current selection/drag.
  void _cancelGesture() {
    _dragAvatar?.end();
    _dragAvatar = null;
    _renderBox = null;
    setState(() {
      _draggedPieceSquare = null;
      selected = null;
    });
    _currentPointerDownEvent = null;
    _shouldDeselectOnTapUp = false;
    _shouldCancelPremoveOnTapUp = false;
  }

<<<<<<< HEAD
  /// Whether the piece should be displayed upside down, according to the
  /// widget settings.
  bool _isUpsideDown(Piece piece) {
    return widget.opponentsPiecesUpsideDown &&
        piece.color != widget.orientation;
  }
=======
  void _onPromotionSelect(NormalMove move, Piece promoted) {
    setState(() {
      pieces[move.to] = promoted;
      _promotionMove = null;
    });
    widget.onMove?.call(move.withPromotion(promoted.role), isDrop: true);
  }

  void _onPromotionCancel(Move move) {
    setState(() {
      pieces = readFen(widget.state.fen);
      _promotionMove = null;
    });
  }

  void _openPromotionSelector(NormalMove move) {
    setState(() {
      final pawn = pieces.remove(move.from);
      pieces[move.to] = pawn!;
      _promotionMove = move;
    });
  }

  /// Whether the piece with this color should be displayed upside down, according to the
  /// widget settings.
  bool _isUpsideDown(Side pieceColor) =>
      switch (widget.settings.pieceOrientationBehavior) {
        PieceOrientationBehavior.default_ => false,
        PieceOrientationBehavior.opponentUpsideDown =>
          pieceColor == widget.state.orientation.opposite,
        PieceOrientationBehavior.sideToPlay =>
          widget.state.sideToMove == widget.state.orientation.opposite,
      };
>>>>>>> e39c440e

  /// Whether the piece is movable by the current side to move.
  bool _isMovable(Piece? piece) {
    return piece != null &&
        (widget.game?.playerSide == PlayerSide.both ||
            widget.game?.playerSide.name == piece.color.name) &&
        widget.game?.sideToMove == piece.color;
  }

  /// Whether the piece is premovable by the current side to move.
  bool _isPremovable(Piece? piece) {
    return piece != null &&
        (widget.game?.premovable != null &&
            widget.game?.playerSide.name == piece.color.name &&
            widget.game?.sideToMove != piece.color);
  }

  /// Whether the piece is allowed to be moved to the target square.
  bool _canMoveTo(Square orig, Square dest) {
    final validDests = widget.game?.validMoves[orig];
    return orig != dest && validDests != null && validDests.contains(dest);
  }

  /// Whether the piece is allowed to be premoved to the target square.
  bool _canPremoveTo(Square orig, Square dest) {
    return orig != dest &&
        premovesOf(
          orig,
          pieces,
          canCastle: widget.settings.enablePremoveCastling,
        ).contains(dest);
  }

  /// Whether the move is pawn move to the first or eighth rank.
  bool _isPromoMove(Piece piece, Square targetSquare) {
    final rank = targetSquare.rank;
    return piece.role == Role.pawn &&
        (rank == Rank.first || rank == Rank.eighth);
  }

  /// Tries to move or set a premove the selected piece to the target square.
  ///
  /// Returns true if the move/premove was successful.
  bool _tryMoveOrPremoveTo(Square square, {bool drop = false}) {
    final selectedPiece = selected != null ? pieces[selected] : null;
    if (selectedPiece != null && _canMoveTo(selected!, square)) {
      final move = NormalMove(from: selected!, to: square);
      if (drop) {
        _lastDrop = move;
      }
      if (_isPromoMove(selectedPiece, square)) {
        if (widget.settings.autoQueenPromotion) {
          widget.game?.onMove.call(
            move.withPromotion(Role.queen),
            isDrop: drop,
          );
        } else {
          widget.game?.onMove.call(move, isDrop: drop);
        }
      } else {
        widget.game?.onMove.call(move, isDrop: drop);
      }
      return true;
    } else if (_isPremovable(selectedPiece) &&
        _canPremoveTo(selected!, square)) {
      final isPromoPremove = _isPromoMove(selectedPiece!, square);
      final premove =
          widget.settings.autoQueenPromotionOnPremove && isPromoPremove
              ? NormalMove(from: selected!, to: square, promotion: Role.queen)
              : NormalMove(from: selected!, to: square);
      widget.game?.premovable?.onSetPremove.call(premove);
      return true;
    }
    return false;
  }
}

// For the logic behind this see:
// https://github.com/flutter/flutter/blob/stable/packages/flutter/lib/src/widgets/drag_target.dart#L805
// and:
// https://github.com/flutter/flutter/blob/ee4e09cce01d6f2d7f4baebd247fde02e5008851/packages/flutter/lib/src/widgets/overlay.dart#L58
class _DragAvatar {
  final Widget pieceFeedback;
  final Widget squareTargetFeedback;
  final OverlayState overlayState;
  Offset _position;
  Offset? _squareTargetPosition;
  late final OverlayEntry _pieceEntry;
  late final OverlayEntry _squareTargetEntry;

  _DragAvatar({
    required this.overlayState,
    required Offset initialPosition,
    Offset? initialTargetPosition,
    required this.pieceFeedback,
    required this.squareTargetFeedback,
  })  : _position = initialPosition,
        _squareTargetPosition = initialTargetPosition {
    _pieceEntry = OverlayEntry(builder: _buildPieceFeedback);
    _squareTargetEntry = OverlayEntry(builder: _buildSquareTargetFeedback);
    overlayState.insert(_squareTargetEntry);
    overlayState.insert(_pieceEntry);
    _updateDrag();
  }

  void update(PointerEvent details) {
    _position += details.delta;
    _updateDrag();
  }

  void updateSquareTarget(Offset? squareTargetOffset) {
    if (_squareTargetPosition != squareTargetOffset) {
      _squareTargetPosition = squareTargetOffset;
      _squareTargetEntry.markNeedsBuild();
    }
  }

  void end() {
    finishDrag();
  }

  void cancel() {
    finishDrag();
  }

  void _updateDrag() {
    _pieceEntry.markNeedsBuild();
  }

  void finishDrag() {
    _pieceEntry.remove();
    _squareTargetEntry.remove();
  }

  Widget _buildPieceFeedback(BuildContext context) {
    return Positioned(
      left: _position.dx,
      top: _position.dy,
      child: IgnorePointer(
        child: pieceFeedback,
      ),
    );
  }

  Widget _buildSquareTargetFeedback(BuildContext context) {
    if (_squareTargetPosition != null) {
      return Positioned(
        left: _squareTargetPosition!.dx,
        top: _squareTargetPosition!.dy,
        child: IgnorePointer(
          child: squareTargetFeedback,
        ),
      );
    } else {
      return const SizedBox.shrink();
    }
  }
}

const ISet<Square> _emptyValidMoves = ISetConst({});
const ISet<Shape> _emptyShapes = ISetConst({});
const IMap<Square, Annotation> _emptyAnnotations = IMapConst({});

/// Returns the closest square to the target square from a list of squares.
Square? _closestSquare(Square square, Iterable<Square> squares) {
  if (squares.isEmpty) return null;
  return squares.reduce((a, b) {
    final aDist = _distanceSq(square, a);
    final bDist = _distanceSq(square, b);
    return aDist < bDist ? a : b;
  });
}

int _distanceSq(Square pos1, Square pos2) {
  final dx = pos1.file - pos2.file;
  final dy = pos1.rank - pos2.rank;
  return dx * dx + dy * dy;
}<|MERGE_RESOLUTION|>--- conflicted
+++ resolved
@@ -315,11 +315,7 @@
               size: widget.squareSize,
               pieceAssets: widget.settings.pieceAssets,
               blindfoldMode: widget.settings.blindfoldMode,
-<<<<<<< HEAD
-              upsideDown: _isUpsideDown(entry.value.piece),
-=======
-              upsideDown: _isUpsideDown(entry.value.from.$1.color),
->>>>>>> e39c440e
+              upsideDown: _isUpsideDown(entry.value.piece.color),
             ),
           ),
         ),
@@ -380,22 +376,13 @@
                 pieceAssets: widget.settings.pieceAssets,
                 move: widget.game!.promotionMove!,
                 size: widget.size,
-<<<<<<< HEAD
                 color: widget.game!.sideToMove,
                 orientation: widget.orientation,
-                piecesUpsideDown: widget.opponentsPiecesUpsideDown &&
-                    widget.game?.sideToMove != widget.orientation,
+                piecesUpsideDown: _isUpsideDown(widget.game!.sideToMove),
                 onSelect: widget.game!.onPromotionSelection,
                 onCancel: () {
                   widget.game!.onPromotionSelection(null);
                 },
-=======
-                color: widget.state.sideToMove!,
-                orientation: widget.state.orientation,
-                piecesUpsideDown: _isUpsideDown(widget.state.sideToMove!),
-                onSelect: _onPromotionSelect,
-                onCancel: _onPromotionCancel,
->>>>>>> e39c440e
               ),
           ],
         ),
@@ -833,48 +820,16 @@
     _shouldCancelPremoveOnTapUp = false;
   }
 
-<<<<<<< HEAD
-  /// Whether the piece should be displayed upside down, according to the
-  /// widget settings.
-  bool _isUpsideDown(Piece piece) {
-    return widget.opponentsPiecesUpsideDown &&
-        piece.color != widget.orientation;
-  }
-=======
-  void _onPromotionSelect(NormalMove move, Piece promoted) {
-    setState(() {
-      pieces[move.to] = promoted;
-      _promotionMove = null;
-    });
-    widget.onMove?.call(move.withPromotion(promoted.role), isDrop: true);
-  }
-
-  void _onPromotionCancel(Move move) {
-    setState(() {
-      pieces = readFen(widget.state.fen);
-      _promotionMove = null;
-    });
-  }
-
-  void _openPromotionSelector(NormalMove move) {
-    setState(() {
-      final pawn = pieces.remove(move.from);
-      pieces[move.to] = pawn!;
-      _promotionMove = move;
-    });
-  }
-
   /// Whether the piece with this color should be displayed upside down, according to the
   /// widget settings.
   bool _isUpsideDown(Side pieceColor) =>
       switch (widget.settings.pieceOrientationBehavior) {
         PieceOrientationBehavior.default_ => false,
         PieceOrientationBehavior.opponentUpsideDown =>
-          pieceColor == widget.state.orientation.opposite,
+          pieceColor == widget.orientation.opposite,
         PieceOrientationBehavior.sideToPlay =>
-          widget.state.sideToMove == widget.state.orientation.opposite,
+          widget.game?.sideToMove == widget.orientation.opposite,
       };
->>>>>>> e39c440e
 
   /// Whether the piece is movable by the current side to move.
   bool _isMovable(Piece? piece) {
