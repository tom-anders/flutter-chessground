import 'dart:async';
import 'dart:math';
import 'package:board_example/board_editor_page.dart';
import 'package:flutter/material.dart';
import 'package:chessground/chessground.dart';
import 'package:fast_immutable_collections/fast_immutable_collections.dart';
import 'package:dartchess/dartchess.dart';

import 'board_theme.dart';
import 'board_thumbnails.dart';

void main() {
  runApp(const MyApp());
}

class MyApp extends StatelessWidget {
  const MyApp({Key? key}) : super(key: key);

  // This widget is the root of your application.
  @override
  Widget build(BuildContext context) {
    return MaterialApp(
      title: 'Chessground Demo',
      theme: ThemeData(
        brightness: Brightness.light,
        primaryColor: Colors.blueGrey,
      ),
      home: const HomePage(title: 'Chessground Demo'),
    );
  }
}

String pieceShiftMethodLabel(PieceShiftMethod method) {
  switch (method) {
    case PieceShiftMethod.drag:
      return 'Drag';
    case PieceShiftMethod.tapTwoSquares:
      return 'Tap two squares';
    case PieceShiftMethod.either:
      return 'Either';
  }
}

enum Mode {
  botPlay,
  inputMove,
  freePlay,
}

class HomePage extends StatefulWidget {
  const HomePage({Key? key, required this.title}) : super(key: key);

  final String title;

  @override
  State<HomePage> createState() => _HomePageState();
}

class _HomePageState extends State<HomePage> {
  Position<Chess> position = Chess.initial;
  Side orientation = Side.white;
  String fen = kInitialBoardFEN;
  NormalMove? lastMove;
  NormalMove? promotionMove;
  NormalMove? premove;
  ValidMoves validMoves = IMap(const {});
  Side sideToMove = Side.white;
  PieceSet pieceSet = PieceSet.merida;
  PieceShiftMethod pieceShiftMethod = PieceShiftMethod.either;
  BoardTheme boardTheme = BoardTheme.blue;
  bool drawMode = true;
  bool pieceAnimation = true;
  bool dragMagnify = true;
  Mode playMode = Mode.botPlay;
  Position<Chess>? lastPos;
  ISet<Shape> shapes = ISet();

  @override
  Widget build(BuildContext context) {
    final double screenWidth = MediaQuery.of(context).size.width;

    final settingsWidgets = [
      Row(
        mainAxisAlignment: MainAxisAlignment.center,
        mainAxisSize: MainAxisSize.max,
        children: [
          ElevatedButton(
            child: Text('Orientation: ${orientation.name}'),
            onPressed: () {
              setState(() {
                orientation = orientation.opposite;
              });
            },
          ),
          const SizedBox(width: 8),
          ElevatedButton(
            child: Text("Magnify drag: ${dragMagnify ? 'ON' : 'OFF'}"),
            onPressed: () {
              setState(() {
                dragMagnify = !dragMagnify;
              });
            },
          ),
        ],
      ),
      Row(
        mainAxisAlignment: MainAxisAlignment.center,
        mainAxisSize: MainAxisSize.max,
        children: [
          ElevatedButton(
            child: Text("Drawing mode: ${drawMode ? 'ON' : 'OFF'}"),
            onPressed: () {
              setState(() {
                drawMode = !drawMode;
              });
            },
          ),
          const SizedBox(width: 8),
          ElevatedButton(
            child: Text("Piece animation: ${pieceAnimation ? 'ON' : 'OFF'}"),
            onPressed: () {
              setState(() {
                pieceAnimation = !pieceAnimation;
              });
            },
          ),
        ],
      ),
      Row(
        mainAxisAlignment: MainAxisAlignment.center,
        mainAxisSize: MainAxisSize.max,
        children: [
          ElevatedButton(
            child: Text('Piece set: ${pieceSet.label}'),
            onPressed: () => _showChoicesPicker<PieceSet>(
              context,
              choices: PieceSet.values,
              selectedItem: pieceSet,
              labelBuilder: (t) => Text(t.label),
              onSelectedItemChanged: (PieceSet? value) {
                setState(() {
                  if (value != null) {
                    pieceSet = value;
                  }
                });
              },
            ),
          ),
          const SizedBox(width: 8),
          ElevatedButton(
            child: Text('Board theme: ${boardTheme.label}'),
            onPressed: () => _showChoicesPicker<BoardTheme>(
              context,
              choices: BoardTheme.values,
              selectedItem: boardTheme,
              labelBuilder: (t) => Text(t.label),
              onSelectedItemChanged: (BoardTheme? value) {
                setState(() {
                  if (value != null) {
                    boardTheme = value;
                  }
                });
              },
            ),
          ),
        ],
      ),
      Row(
        mainAxisAlignment: MainAxisAlignment.center,
        mainAxisSize: MainAxisSize.max,
        children: [
          ElevatedButton(
            child: Text(
                'Piece shift method: ${pieceShiftMethodLabel(pieceShiftMethod)}'),
            onPressed: () => _showChoicesPicker<PieceShiftMethod>(
              context,
              choices: PieceShiftMethod.values,
              selectedItem: pieceShiftMethod,
              labelBuilder: (t) => Text(pieceShiftMethodLabel(t)),
              onSelectedItemChanged: (PieceShiftMethod? value) {
                setState(() {
                  if (value != null) {
                    pieceShiftMethod = value;
                  }
                });
              },
            ),
          ),
          const SizedBox(width: 8),
        ],
      ),
      if (playMode == Mode.freePlay)
        Center(
            child: IconButton(
                onPressed: lastPos != null
                    ? () => setState(() {
                          position = lastPos!;
                          fen = position.fen;
                          validMoves = makeLegalMoves(position);
                          lastPos = null;
                        })
                    : null,
                icon: const Icon(Icons.chevron_left_sharp))),
    ];

    final inputMoveWidgets = [
      Padding(
        padding: const EdgeInsets.all(8.0),
        child: TextField(
          decoration: const InputDecoration(
            labelText: 'Enter move in UCI format',
          ),
          onSubmitted: (String value) {
            final move = NormalMove.fromUci(value);
            _playMove(move);
            _tryPlayPremove();
          },
        ),
      ),
    ];

    return Scaffold(
      appBar: AppBar(
          title: switch (playMode) {
        Mode.botPlay => const Text('Random Bot'),
        Mode.inputMove => const Text('Enter opponent move'),
        Mode.freePlay => const Text('Free Play'),
      }),
      drawer: Drawer(
          child: ListView(
        children: [
          ListTile(
            title: const Text('Random Bot'),
            onTap: () {
              setState(() {
                playMode = Mode.botPlay;
              });
              if (position.turn == Side.black) {
                _playBlackMove();
              }
              Navigator.pop(context);
            },
          ),
          ListTile(
            title: const Text('Enter opponent move'),
            onTap: () {
              setState(() {
                playMode = Mode.inputMove;
              });
              Navigator.pop(context);
            },
          ),
          ListTile(
            title: const Text('Free Play'),
            onTap: () {
              setState(() {
                playMode = Mode.freePlay;
              });
              Navigator.pop(context);
            },
          ),
          ListTile(
            title: const Text('Board Editor'),
            onTap: () {
              Navigator.push(
                context,
                MaterialPageRoute(
                  builder: (context) => const BoardEditorPage(),
                ),
              );
            },
          ),
          ListTile(
            title: const Text('Board Thumbnails'),
            onTap: () {
              Navigator.push(
                context,
                MaterialPageRoute(
                  builder: (context) => const BoardThumbnailsPage(),
                ),
              );
            },
          ),
        ],
      )),
<<<<<<< HEAD
      body: Column(
        mainAxisAlignment: MainAxisAlignment.spaceEvenly,
        children: [
          Chessboard(
            size: screenWidth,
            settings: ChessboardSettings(
              pieceAssets: pieceSet.assets,
              colorScheme: boardTheme.colors,
              enableCoordinates: true,
              animationDuration: pieceAnimation
                  ? const Duration(milliseconds: 200)
                  : Duration.zero,
              dragFeedbackScale: dragMagnify ? 2.0 : 1.0,
              drawShape: DrawShapeOptions(
                enable: drawMode,
                onCompleteShape: _onCompleteShape,
                onClearShapes: () {
                  setState(() {
                    shapes = ISet();
                  });
                },
              ),
              pieceShiftMethod: pieceShiftMethod,
              autoQueenPromotionOnPremove: false,
            ),
            orientation: orientation,
            opponentsPiecesUpsideDown: playMode == Mode.freePlay,
            fen: fen,
            lastMove: lastMove,
            game: GameData(
              playerSide:
                  (playMode == Mode.botPlay || playMode == Mode.inputMove)
                      ? PlayerSide.white
                      : (position.turn == Side.white
                          ? PlayerSide.white
                          : PlayerSide.black),
              validMoves: validMoves,
              sideToMove: position.turn == Side.white ? Side.white : Side.black,
              isCheck: position.isCheck,
              promotionMove: promotionMove,
              onMove:
                  playMode == Mode.botPlay ? _onUserMoveAgainstBot : _playMove,
              onPromotionSelection: _onPromotionSelection,
              premovable: (
                onSetPremove: _onSetPremove,
=======
      body: Center(
        child: Column(
          mainAxisAlignment: MainAxisAlignment.spaceEvenly,
          children: [
            Chessboard(
              size: screenWidth,
              settings: ChessboardSettings(
                pieceAssets: pieceSet.assets,
                colorScheme: boardTheme.colors,
                enableCoordinates: true,
                animationDuration: pieceAnimation
                    ? const Duration(milliseconds: 200)
                    : Duration.zero,
                dragFeedbackScale: dragMagnify ? 2.0 : 1.0,
                drawShape: DrawShapeOptions(
                  enable: drawMode,
                  onCompleteShape: _onCompleteShape,
                  onClearShapes: () {
                    setState(() {
                      shapes = ISet();
                    });
                  },
                ),
                pieceOrientationBehavior: playMode == Mode.freePlay
                    ? PieceOrientationBehavior.opponentUpsideDown
                    : PieceOrientationBehavior.default_,
                pieceShiftMethod: pieceShiftMethod,
              ),
              state: ChessboardState(
                interactableSide: playMode == Mode.botPlay
                    ? InteractableSide.white
                    : (position.turn == Side.white
                        ? InteractableSide.white
                        : InteractableSide.black),
                validMoves: validMoves,
                orientation: orientation,
                fen: fen,
                lastMove: lastMove,
                sideToMove:
                    position.turn == Side.white ? Side.white : Side.black,
                isCheck: position.isCheck,
>>>>>>> e39c440e
                premove: premove,
              ),
            ),
            shapes: shapes.isNotEmpty ? shapes : null,
          ),
          Column(
            crossAxisAlignment: CrossAxisAlignment.center,
            children:
                playMode == Mode.inputMove ? inputMoveWidgets : settingsWidgets,
          ),
        ],
      ),
    );
  }

  void _tryPlayPremove() {
    if (premove != null) {
      // if premove autoqueen if off, detect pawn promotion
      final isPawnPromotion = premove!.promotion == null &&
          position.board.roleAt(premove!.from) == Role.pawn &&
          (premove!.to.rank == Rank.first || premove!.to.rank == Rank.eighth);
      if (!isPawnPromotion) {
        Timer.run(() {
          _playMove(premove!);
        });
      }
    }
  }

  void _onCompleteShape(Shape shape) {
    if (shapes.any((element) => element == shape)) {
      setState(() {
        shapes = shapes.remove(shape);
      });
      return;
    } else {
      setState(() {
        shapes = shapes.add(shape);
      });
    }
  }

  void _showChoicesPicker<T extends Enum>(
    BuildContext context, {
    required List<T> choices,
    required T selectedItem,
    required Widget Function(T choice) labelBuilder,
    required void Function(T choice) onSelectedItemChanged,
  }) {
    showDialog<void>(
      context: context,
      builder: (context) {
        return AlertDialog(
          contentPadding: const EdgeInsets.only(top: 12),
          scrollable: true,
          content: Column(
            mainAxisSize: MainAxisSize.min,
            children: choices.map((value) {
              return RadioListTile<T>(
                title: labelBuilder(value),
                value: value,
                groupValue: selectedItem,
                onChanged: (value) {
                  if (value != null) onSelectedItemChanged(value);
                  Navigator.of(context).pop();
                },
              );
            }).toList(growable: false),
          ),
          actions: [
            TextButton(
              child: const Text('Cancel'),
              onPressed: () => Navigator.of(context).pop(),
            ),
          ],
        );
      },
    );
  }

  @override
  void initState() {
    validMoves = makeLegalMoves(position);
    super.initState();
  }

  void _onSetPremove(NormalMove? move) {
    setState(() {
      premove = move;
    });
  }

  void _onPromotionSelection(Role? role) {
    if (role == null) {
      _onPromotionCancel();
    } else if (promotionMove != null) {
      if (playMode == Mode.botPlay) {
        _onUserMoveAgainstBot(promotionMove!.withPromotion(role));
      } else {
        _playMove(promotionMove!.withPromotion(role));
      }
    }
  }

  void _onPromotionCancel() {
    setState(() {
      promotionMove = null;
    });
  }

  void _playMove(NormalMove move, {bool? isDrop}) {
    lastPos = position;
    if (isPromotionPawnMove(move)) {
      setState(() {
        promotionMove = move;
      });
    } else if (position.isLegal(move)) {
      setState(() {
        position = position.playUnchecked(move);
        lastMove = move;
        fen = position.fen;
        validMoves = makeLegalMoves(position);
        promotionMove = null;
        premove = null;
      });
    }
  }

  void _onUserMoveAgainstBot(NormalMove move, {isDrop}) async {
    lastPos = position;
    if (isPromotionPawnMove(move)) {
      setState(() {
        promotionMove = move;
      });
    } else {
      setState(() {
        position = position.playUnchecked(move);
        lastMove = move;
        fen = position.fen;
        validMoves = IMap(const {});
        promotionMove = null;
      });
      await _playBlackMove();
      _tryPlayPremove();
    }
  }

  Future<void> _playBlackMove() async {
    Future.delayed(const Duration(milliseconds: 100)).then((value) {
      setState(() {});
    });
    if (!position.isGameOver) {
      final random = Random();
      await Future.delayed(Duration(milliseconds: random.nextInt(1000) + 500));
      final allMoves = [
        for (final entry in position.legalMoves.entries)
          for (final dest in entry.value.squares)
            NormalMove(from: entry.key, to: dest)
      ];
      if (allMoves.isNotEmpty) {
        final mv = (allMoves..shuffle()).first;
        setState(() {
          position = position.playUnchecked(mv);
          lastMove = NormalMove(from: mv.from, to: mv.to);
          fen = position.fen;
          validMoves = makeLegalMoves(position);
        });
        lastPos = position;
      }
    }
  }

  bool isPromotionPawnMove(NormalMove move) {
    return move.promotion == null &&
        position.board.roleAt(move.from) == Role.pawn &&
        ((move.to.rank == Rank.first && position.turn == Side.black) ||
            (move.to.rank == Rank.eighth && position.turn == Side.white));
  }
}<|MERGE_RESOLUTION|>--- conflicted
+++ resolved
@@ -283,7 +283,6 @@
           ),
         ],
       )),
-<<<<<<< HEAD
       body: Column(
         mainAxisAlignment: MainAxisAlignment.spaceEvenly,
         children: [
@@ -308,9 +307,11 @@
               ),
               pieceShiftMethod: pieceShiftMethod,
               autoQueenPromotionOnPremove: false,
+              pieceOrientationBehavior: playMode == Mode.freePlay
+                  ? PieceOrientationBehavior.opponentUpsideDown
+                  : PieceOrientationBehavior.default_,
             ),
             orientation: orientation,
-            opponentsPiecesUpsideDown: playMode == Mode.freePlay,
             fen: fen,
             lastMove: lastMove,
             game: GameData(
@@ -329,49 +330,6 @@
               onPromotionSelection: _onPromotionSelection,
               premovable: (
                 onSetPremove: _onSetPremove,
-=======
-      body: Center(
-        child: Column(
-          mainAxisAlignment: MainAxisAlignment.spaceEvenly,
-          children: [
-            Chessboard(
-              size: screenWidth,
-              settings: ChessboardSettings(
-                pieceAssets: pieceSet.assets,
-                colorScheme: boardTheme.colors,
-                enableCoordinates: true,
-                animationDuration: pieceAnimation
-                    ? const Duration(milliseconds: 200)
-                    : Duration.zero,
-                dragFeedbackScale: dragMagnify ? 2.0 : 1.0,
-                drawShape: DrawShapeOptions(
-                  enable: drawMode,
-                  onCompleteShape: _onCompleteShape,
-                  onClearShapes: () {
-                    setState(() {
-                      shapes = ISet();
-                    });
-                  },
-                ),
-                pieceOrientationBehavior: playMode == Mode.freePlay
-                    ? PieceOrientationBehavior.opponentUpsideDown
-                    : PieceOrientationBehavior.default_,
-                pieceShiftMethod: pieceShiftMethod,
-              ),
-              state: ChessboardState(
-                interactableSide: playMode == Mode.botPlay
-                    ? InteractableSide.white
-                    : (position.turn == Side.white
-                        ? InteractableSide.white
-                        : InteractableSide.black),
-                validMoves: validMoves,
-                orientation: orientation,
-                fen: fen,
-                lastMove: lastMove,
-                sideToMove:
-                    position.turn == Side.white ? Side.white : Side.black,
-                isCheck: position.isCheck,
->>>>>>> e39c440e
                 premove: premove,
               ),
             ),
